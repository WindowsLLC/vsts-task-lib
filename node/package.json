--- conflicted
+++ resolved
@@ -23,12 +23,8 @@
   },
   "homepage": "https://github.com/Microsoft/vso-agent",
   "dependencies": {
-<<<<<<< HEAD
     "glob": "^6.0.1",
     "minimatch": "^3.0.0",
-=======
-    "minimatch": "^2.0.8",
->>>>>>> e888335e
     "q": "^1.1.2",
     "shelljs": "^0.3.0",
     "vso-node-api": "^0.6.1"
