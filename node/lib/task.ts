/// <reference path="../definitions/node.d.ts" />
/// <reference path="../definitions/Q.d.ts" />
/// <reference path="../definitions/shelljs.d.ts" />
/// <reference path="../definitions/minimatch.d.ts" />
/// <reference path="../definitions/glob.d.ts" />

import Q = require('q');
import shell = require('shelljs');
import fs = require('fs');
import path = require('path');
import os = require('os');
import minimatch = require('minimatch');
import globm = require('glob');
import util = require('util');
import tcm = require('./taskcommand');
import trm = require('./toolrunner');

export enum TaskResult {
    Succeeded = 0,
    Failed = 1
}

//-----------------------------------------------------
// String convenience
//-----------------------------------------------------

function startsWith(str: string, start: string): boolean {
    return str.slice(0, start.length) == start;
}

function endsWith(str: string, end: string): boolean {
    return str.slice(-str.length) == end;
}

//-----------------------------------------------------
// General Helpers
//-----------------------------------------------------
export var _outStream = process.stdout;
export var _errStream = process.stderr;

export function _writeError(str: string): void {
    _errStream.write(str + os.EOL);
}

export function _writeLine(str: string): void {
    _outStream.write(str + os.EOL);
}

export function setStdStream(stdStream): void {
    _outStream = stdStream;
}

export function setErrStream(errStream): void {
    _errStream = errStream;
}


//-----------------------------------------------------
// Results and Exiting
//-----------------------------------------------------

/**
 * Sets the result of the task.
 * If the result is Failed (1), then execution will halt.  
 * 
 * @param result    TaskResult enum of Success or Failed.  If the result is Failed (1), then execution will halt.
 * @param messages  A message which will be logged and added as an issue if an failed
 * @returns         void
 */
export function setResult(result: TaskResult, message: string): void {
    debug('task result: ' + TaskResult[result]);
    command('task.complete', { 'result': TaskResult[result] }, message);

    if (result == TaskResult.Failed) {
        _writeError(message);
    }

    if (result == TaskResult.Failed && !process.env['TASKLIB_INPROC_UNITS']) {
        process.exit(0);
    }
}

// deprecated
export function handlerError(errMsg: string, continueOnError: boolean) {
    if (continueOnError) {
        error(errMsg);
    }
    else {
        setResult(TaskResult.Failed, errMsg);
    }
}

//
// Catching all exceptions
//
process.on('uncaughtException', (err) => {
    setResult(TaskResult.Failed, loc('LIB_UnhandledEx', err.message));
});

// deprecating
export function exitOnCodeIf(code: number, condition: boolean) {
    if (condition) {
        setResult(TaskResult.Failed, loc('LIB_FailOnCode', code));
    }
}

//
// back compat: should use setResult
//
export function exit(code: number): void {
    setResult(code, loc('LIB_ReturnCode', code));
}

//-----------------------------------------------------
// Loc Helpers
//-----------------------------------------------------
var locStringCache: {
    [key: string]: string
} = {};
var resourceFile: string;
var libResourceFileLoaded: boolean = false;
var resourceCulture: string = 'en-US';

function loadResJson(resjsonFile: string): any {
    var resJson: {} = null;
    if (exist(resjsonFile)) {
        var resjsonContent = fs.readFileSync(resjsonFile, 'utf8').toString();
        // remove BOM
        if (resjsonContent.indexOf('\uFEFF') == 0) {
            resjsonContent = resjsonContent.slice(1);
        }

        try {
            resJson = JSON.parse(resjsonContent);
        }
        catch (err) {
            debug('unable to parse resjson with err: ' + err.message);
            resJson = null;
        }
    }
    else {
        debug('.resjson file not found: ' + resjsonFile);
    }

    return resJson;
}

function loadLocStrings(resourceFile: string, culture: string): { [key: string]: string; } {
    var locStrings: {
        [key: string]: string
    } = {};

    if (exist(resourceFile)) {
        var resourceJson = require(resourceFile);
        if (resourceJson && resourceJson.hasOwnProperty('messages')) {
            var locResourceJson = null;
            // load up resource resjson for different culture
<<<<<<< HEAD
            var localizedResourceFile = path.join(path.dirname(resourceFile), 'strings', 'resources.resjson', culture, 'resources.resjson');
            if (exist(localizedResourceFile)) {
                locResourceJson = loadResJson(localizedResourceFile);
=======
            var localizedResourceFile = path.join(path.dirname(resourceFile), 'Strings', 'resources.resjson');
            var upperCulture = culture.toUpperCase();
            var cultures = [];
            try { cultures = fs.readdirSync(localizedResourceFile); }
            catch(ex) { }
            for (var i = 0 ; i < cultures.length ; i++) {
                if (cultures[i].toUpperCase() == upperCulture) {
                    localizedResourceFile = path.join(localizedResourceFile, cultures[i], 'resources.resjson');
                    if (exist(localizedResourceFile)) {
                        debug('load loc strings from: ' + localizedResourceFile);
                        locResourceJson = loadResJson(localizedResourceFile);
                    }

                    break;
                }
>>>>>>> dc2cbe11
            }

            for (var key in resourceJson.messages) {
                if (locResourceJson && locResourceJson.hasOwnProperty('loc.messages.' + key)) {
                    locStrings[key] = locResourceJson['loc.messages.' + key];
                }
                else {
                    locStrings[key] = resourceJson.messages[key];
                }
            }
        }
    }
    else {
        warning(loc('LIB_ResourceFileNotExist', resourceFile));
    }

    return locStrings;
}

/**
 * Sets the location of the resources json.  This is typically the task.json file.
 * Call once at the beginning of the script before any calls to loc.
 * 
 * @param     path      Full path to the json.
 * @returns   void
 */
export function setResourcePath(path: string): void {
    if (process.env['TASKLIB_INPROC_UNITS']) {
        resourceFile = null;
        libResourceFileLoaded = false;
        locStringCache = {};
        resourceCulture = 'en-US';
    }

    if (!resourceFile) {
        checkPath(path, 'resource file path');
        resourceFile = path;
        debug('set resource file to: ' + resourceFile);

        resourceCulture = getVariable('system.culture') || resourceCulture;
        var locStrs = loadLocStrings(resourceFile, resourceCulture);
        for (var key in locStrs) {
            //cache loc string
            locStringCache[key] = locStrs[key];
        }

    }
    else {
        warning(loc('LIB_ResourceFileAlreadySet', resourceFile));
    }
}

/**
 * Gets the localized string from the json resource file.  Optionally formats with additional params.
 * 
 * @param     key      key of the resources string in the resource file
 * @param     param    additional params for formatting the string
 * @returns   string
 */
export function loc(key: string, ...param: any[]): string {
    if (!libResourceFileLoaded) {
        // merge loc strings from vsts-task-lib.
        var libResourceFile = path.join(__dirname, 'lib.json');
        var libLocStrs = loadLocStrings(libResourceFile, resourceCulture);
        for (var libKey in libLocStrs) {
            //cache vsts-task-lib loc string
            locStringCache[libKey] = libLocStrs[libKey];
        }

        libResourceFileLoaded = true;
    }

    var locString;;
    if (locStringCache.hasOwnProperty(key)) {
        locString = locStringCache[key];
    }
    else {
        if (!resourceFile) {
            warning(loc('LIB_ResourceFileNotSet', key));
        }
        else {
            warning(loc('LIB_LocStringNotFound', key));
        }

        locString = key;
    }

    if (param.length > 0) {
        return util.format.apply(this, [locString].concat(param));
    }
    else {
        return locString;
    }
}

//-----------------------------------------------------
// Input Helpers
//-----------------------------------------------------
/**
 * Gets a variables value which is defined on the build definition or set at runtime.
 * 
 * @param     name     name of the variable to get
 * @returns   string
 */
export function getVariable(name: string): string {
    var varval = process.env[name.replace(/\./g, '_').toUpperCase()];
    debug(name + '=' + varval);
    return varval;
}

/**
 * Sets a variables which will be available to subsequent tasks as well.
 * 
 * @param     name     name of the variable to set
 * @param     val     value to set
 * @returns   void
 */
export function setVariable(name: string, val: string): void {
    if (!name) {
        setResult(TaskResult.Failed, loc('LIB_ParameterIsRequired', 'name'));
    }

    var varValue = val || '';
    process.env[name.replace(/\./g, '_').toUpperCase()] = varValue;
    debug('set ' + name + '=' + varValue);
    command('task.setvariable', { 'variable': name || '' }, varValue);
}

/**
 * Gets the value of an input.  The value is also trimmed.
 * If required is true and the value is not set, the task will fail with an error.  Execution halts.
 * 
 * @param     name     name of the input to get
 * @param     required whether input is required.  optional, defaults to false
 * @returns   string
 */
export function getInput(name: string, required?: boolean): string {
    var inval = process.env['INPUT_' + name.replace(' ', '_').toUpperCase()];
    if (inval) {
        inval = inval.trim();
    }

    if (required && !inval) {
        setResult(TaskResult.Failed, loc('LIB_InputRequired', name));
    }

    debug(name + '=' + inval);
    return inval;
}

/**
 * Gets the value of an input and converts to a bool.  Convenience.
 * If required is true and the value is not set, the task will fail with an error.  Execution halts.
 * 
 * @param     name     name of the bool input to get
 * @param     required whether input is required.  optional, defaults to false
 * @returns   string
 */
export function getBoolInput(name: string, required?: boolean): boolean {
    return getInput(name, required) == "true";
}

// deprecated - use  setVariable
export function setEnvVar(name: string, val: string): void {
    if (val) {
        process.env[name] = val;
    }
}

/**
 * Gets the value of an input and splits the values by a delimiter (space, comma, etc...)
 * Useful for splitting an input with simple list of items like targets
 * IMPORTANT: Do not use for splitting additional args!  Instead use arg() - it will split and handle
 * If required is true and the value is not set, the task will fail with an error.  Execution halts.
 * 
 * @param     name     name of the input to get
 * @param     delim     delimiter to split on
 * @param     required whether input is required.  optional, defaults to false
 * @returns   string[]
 */
export function getDelimitedInput(name: string, delim: string, required?: boolean): string[] {
    var inval = getInput(name, required);
    if (!inval) {
        return [];
    }
    return inval.split(delim);
}

/**
 * Checks whether a path inputs value was supplied by the user
 * File paths are relative with a picker, so an empty path is the root of the repo.
 * Useful if you need to condition work (like append an arg) if a value was supplied
 * 
 * @param     name      name of the path input to check
 * @returns   boolean
 */
export function filePathSupplied(name: string): boolean {
    // normalize paths
    var pathValue = path.resolve(this.getPathInput(name) || '');
    var repoRoot = path.resolve(this.getVariable('build.sourcesDirectory') || '');

    var supplied = pathValue !== repoRoot;
    debug(name + 'path supplied :' + supplied);
    return supplied;
}

/**
 * Gets the value of a path input
 * It will be quoted for you if it isn't already and contains spaces
 * If required is true and the value is not set, the task will fail with an error.  Execution halts.
 * If check is true and the path does not exist, the task will fail with an error.  Execution halts.
 * 
 * @param     name      name of the input to get
 * @param     required  whether input is required.  optional, defaults to false
 * @param     check     whether path is checked.  optional, defaults to false 
 * @returns   string
 */
export function getPathInput(name: string, required?: boolean, check?: boolean): string {
    var inval = getInput(name, required);
    if (inval) {
        if (check) {
            checkPath(inval, name);
        }
    }

    return inval;
}

//-----------------------------------------------------
// Endpoint Helpers
//-----------------------------------------------------

/**
 * Gets the url for a service endpoint
 * If the url was not set and is not optional, the task will fail with an error message. Execution will halt.
 * 
 * @param     id        name of the service endpoint
 * @param     optional  whether the url is optional
 * @returns   string
 */
export function getEndpointUrl(id: string, optional: boolean): string {
    var urlval = process.env['ENDPOINT_URL_' + id];

    if (!optional && !urlval) {
        setResult(TaskResult.Failed, loc('LIB_EndpointNotExist', id));
    }

    debug(id + '=' + urlval);
    return urlval;
}

/**
 * Interface for EndpointAuthorization
 * Contains a schema and a string/string dictionary of auth data
 * 
 * @param     parameters        string string dictionary of auth data
 * @param     scheme            auth scheme such as OAuth or username/password etc...
 */
export interface EndpointAuthorization {
    parameters: {
        [key: string]: string;
    };
    scheme: string;
}

/**
 * Gets the authorization details for a service endpoint
 * If the authorization was not set and is not optional, the task will fail with an error message. Execution will halt.
 * 
 * @param     id        name of the service endpoint
 * @param     optional  whether the url is optional
 * @returns   string
 */
export function getEndpointAuthorization(id: string, optional: boolean): EndpointAuthorization {
    var aval = process.env['ENDPOINT_AUTH_' + id];

    if (!optional && !aval) {
        setResult(TaskResult.Failed, loc('LIB_EndpointNotExist', id));
    }

    debug(id + '=' + aval);

    var auth: EndpointAuthorization;
    try {
        auth = <EndpointAuthorization>JSON.parse(aval);
    }
    catch (err) {
        setResult(TaskResult.Failed, loc('LIB_InvalidEndpointAuth', aval)); // exit
    }

    return auth;
}


//-----------------------------------------------------
// Cmd Helpers
//-----------------------------------------------------
export function command(command: string, properties, message: string) {
    var taskCmd = new tcm.TaskCommand(command, properties, message);
    _writeLine(taskCmd.toString());
}

export function warning(message: string): void {
    command('task.issue', { 'type': 'warning' }, message);
}

export function error(message: string): void {
    command('task.issue', { 'type': 'error' }, message);
}

export function debug(message: string): void {
    command('task.debug', null, message);
}

//-----------------------------------------------------
// Disk Functions
//-----------------------------------------------------
export interface FsStats extends fs.Stats {

}

/**
 * Get's stat on a path. 
 * Useful for checking whether a file or directory.  Also getting created, modified and accessed time.
 * see [fs.stat](https://nodejs.org/api/fs.html#fs_class_fs_stats)
 * 
 * @param     path      path to check
 * @returns   fsStat 
 */
export function stats(path: string): FsStats {
    return fs.statSync(path);
}

/**
 * Returns whether a path exists.
 * 
 * @param     path      path to check
 * @returns   boolean 
 */
export function exist(path: string): boolean {
    return path && fs.existsSync(path);
}

/**
 * Checks whether a path exists.
 * If the path does not exist, the task will fail with an error message. Execution will halt.
 * 
 * @param     p         path to check
 * @param     name      name only used in error message to identify the path
 * @returns   void
 */
export function checkPath(p: string, name: string): void {
    debug('check path : ' + p);
    if (!exist(p)) {
        setResult(TaskResult.Failed, loc('LIB_PathNotFound', name, p));  // exit
    }
}

/**
 * Change working directory.
 * 
 * @param     path      new working directory path
 * @returns   void 
 */
export function cd(path: string): void {
    if (path) {
        shell.cd(path);
    }
}

/**
 * Change working directory and push it on the stack
 * 
 * @param     path      new working directory path
 * @returns   void
 */
export function pushd(path: string): void {
    shell.pushd(path);
}

/**
 * Change working directory back to previously pushed directory
 * 
 * @returns   void
 */
export function popd(): void {
    shell.popd();
}

/**
 * Make a directory.  Creates the full path with folders in between
 * Returns whether it was successful or not
 * 
 * @param     p       path to create
 * @returns   boolean
 */
export function mkdirP(p): boolean {
    var success = true;

    try {
        if (!p) {
            throw new Error(loc('LIB_ParameterIsRequired', 'p'));
        }
        
        // certain chars like \0 will cause shelljs and fs
        // to blow up without exception or error
        if (p.indexOf('\0') >= 0) {
            throw new Error(loc('LIB_PathHasNullByte'));
        }

        if (!shell.test('-d', p)) {
            debug('creating path: ' + p);
            shell.mkdir('-p', p);
            var errMsg = shell.error();
            if (errMsg) {
                handlerError(errMsg, false);
                success = false;
            }
        }
        else {
            debug('path exists: ' + p);
        }
    }
    catch (err) {
        success = false;
        handlerError(loc('LIB_OperationFailed', 'mkdirP', err.message), false);
    }

    return success;
}

/**
 * Returns path of a tool had the tool actually been invoked.  Resolves via paths.
 * If you check and the tool does not exist, the task will fail with an error message and halt execution.
 * 
 * @param     tool       name of the tool
 * @param     check      whether to check if tool exists
 * @returns   string
 */
export function which(tool: string, check?: boolean): string {
    try {
        // we can't use shelljs.which() on windows due to https://github.com/shelljs/shelljs/issues/238
        // shelljs.which() does not prefer file with executable extensions (.exe, .bat, .cmd).
        // we already made a PR for Shelljs, but they haven't merge it yet. https://github.com/shelljs/shelljs/pull/239
        if (os.type().match(/^Win/)) {
            var pathEnv = process.env.path || process.env.Path || process.env.PATH;
            var pathArray = pathEnv.split(';');
            var toolPath: string = null;

            // No relative/absolute paths provided?
            if (tool.search(/[\/\\]/) === -1) {
                // Search for command in PATH
                pathArray.forEach(function(dir) {
                    if (toolPath)
                        return; // already found it

                    var attempt = path.resolve(dir + '/' + tool);

                    var baseAttempt = attempt;
                    attempt = baseAttempt + '.exe';
                    if (exist(attempt) && stats(attempt).isFile) {
                        toolPath = attempt;
                        return;
                    }
                    attempt = baseAttempt + '.cmd';
                    if (exist(attempt) && stats(attempt).isFile) {
                        toolPath = attempt;
                        return;
                    }
                    attempt = baseAttempt + '.bat';
                    if (exist(attempt) && stats(attempt).isFile) {
                        toolPath = attempt;
                        return;
                    }
                });
            }

            // Command not found in Path, but the input itself is point to a file.
            if (!toolPath && exist(tool) && stats(tool).isFile) {
                toolPath = path.resolve(tool);
            }
        }
        else {
            var toolPath = shell.which(tool);
        }

        if (check) {
            checkPath(toolPath, tool);
        }

        debug(tool + '=' + toolPath);
        return toolPath;
    }
    catch (err) {
        handlerError(loc('LIB_OperationFailed', 'which', err.message), false);
    }
}

/**
 * Returns path of a tool had the tool actually been invoked.  Resolves via paths.
 * If you check and the tool does not exist, the task will fail with an error message and halt execution.
 * Returns whether the copy was successful
 * 
 * @param     options    string -r, -f or -rf for recursive and force
 * @param     source     source path
 * @param     dest       destination path
 * @param     continueOnError optional. whether to continue on error
 * @returns   boolean
 */
export function cp(options, source: string, dest: string, continueOnError?: boolean): boolean {
    var success = true;

    try {
        shell.cp(options, source, dest);
        var errMsg = shell.error();

        if (errMsg) {
            handlerError(errMsg, continueOnError);
            success = false;
        }
    }
    catch (err) {
        success = false;
        handlerError(loc('LIB_OperationFailed', 'cp', err.message), false);
    }

    return success;
}

/**
 * Moves a path.  
 * Returns whether the copy was successful
 * 
 * @param     source     source path
 * @param     dest       destination path
 * @param     force      whether to force and overwrite
 * @param     continueOnError optional. whether to continue on error
 * @returns   boolean
 */
export function mv(source: string, dest: string, force: boolean, continueOnError?: boolean): boolean {
    var success = true;

    try {
        if (force) {
            shell.mv('-f', source, dest);
        } else {
            shell.mv(source, dest);
        }
        var errMsg = shell.error();

        if (errMsg) {
            handlerError(errMsg, continueOnError);
            success = false;
        }
    }
    catch (err) {
        success = false;
        handlerError(loc('LIB_OperationFailed', 'mv', err.message), false);
    }

    return success;
}

/**
 * Find all files under a give path 
 * Returns an array of full paths
 * 
 * @param     findPath     path to find files under
 * @returns   string[]
 */
export function find(findPath: string): string[] {
    try {
        if (!shell.test('-e', findPath)) {
            return [];
        }
        var matches = shell.find(findPath);
        debug('find ' + findPath);
        debug(matches.length + ' matches.');
        return matches;
    }
    catch (err) {
        handlerError(loc('LIB_OperationFailed', 'find', err.message), false);
    }
}

/**
 * Remove a path recursively with force
 * Returns whether it succeeds
 * 
 * @param     path     path to remove
 * @param     continueOnError optional. whether to continue on error
 * @returns   string[]
 */
export function rmRF(path: string, continueOnError?: boolean): boolean {
    var success = true;

    try {
        debug('rm -rf ' + path);
        shell.rm('-rf', path);

        var errMsg: string = shell.error();
        
        // if you try to delete a file that doesn't exist, desired result is achieved
        // other errors are valid
        if (errMsg && !(errMsg.indexOf('ENOENT') === 0)) {
            handlerError(errMsg, continueOnError);
            success = false;
        }
    }
    catch (err) {
        success = false;
        handlerError(loc('LIB_OperationFailed', 'rmRF', err.message), false);
    }

    return success;
}

export function glob(pattern: string): string[] {
    debug('glob ' + pattern);
    var matches: string[] = globm.sync(pattern);
    debug('found ' + matches.length + ' matches');

    if (matches.length > 0) {
        var m = Math.min(matches.length, 10);
        debug('matches:');
        if (m == 10) {
            debug('listing first 10 matches as samples');
        }

        for (var i = 0; i < m; i++) {
            debug(matches[i]);
        }
    }

    return matches;
}

export function globFirst(pattern: string): string {
    debug('globFirst ' + pattern);
    var matches = glob(pattern);

    if (matches.length > 1) {
        warning(loc('LIB_UseFirstGlobMatch'));
    }

    debug('found ' + matches.length + ' matches');

    return matches[0];
}

//-----------------------------------------------------
// Exec convenience wrapper
//-----------------------------------------------------
var _argStringToArray = function(argString: string): string[] {
    var args = argString.match(/([^" ]*("[^"]*")[^" ]*)|[^" ]+/g);

    for (var i = 0; i < args.length; i++) {
        args[i] = args[i].replace(/"/g, "");
    }
    return args;
}

/**
 * Exec a tool.  Convenience wrapper over ToolRunner to exec with args in one call.
 * Output will be streamed to the live console.
 * Returns promise with return code
 * 
 * @param     tool     path to tool to exec
 * @param     args     an arg string or array of args
 * @param     options  optional exec options.  See IExecOptions
 * @returns   number
 */
export function exec(tool: string, args: any, options?: trm.IExecOptions): Q.Promise<number> {
    var toolPath = which(tool, true);
    var tr = createToolRunner(toolPath);
    if (args) {
        tr.arg(args);
    }
    return tr.exec(options);
}

/**
 * Exec a tool synchronously.  Convenience wrapper over ToolRunner to execSync with args in one call.
 * Output will be *not* be streamed to the live console.  It will be returned after execution is complete.
 * Appropriate for short running tools 
 * Returns IExecResult with output and return code
 * 
 * @param     tool     path to tool to exec
 * @param     args     an arg string or array of args
 * @param     options  optionalexec options.  See IExecOptions
 * @returns   IExecResult
 */
export function execSync(tool: string, args: any, options?: trm.IExecOptions): trm.IExecResult {
    var toolPath = which(tool, true);
    var tr = createToolRunner(toolPath);
    if (args) {
        tr.arg(args);
    }

    return tr.execSync(options);
}

/**
 * Convenience factory to create a ToolRunner.
 * 
 * @param     tool     path to tool to exec
 * @returns   ToolRunner
 */
export function createToolRunner(tool: string) {
    var tr: trm.ToolRunner = new trm.ToolRunner(tool);
    tr.on('debug', (message: string) => {
        debug(message);
    })

    return tr;
}

//-----------------------------------------------------
// Matching helpers
//-----------------------------------------------------
export function match(list, pattern, options): string[] {
    return minimatch.match(list, pattern, options);
}

export function filter(pattern, options): (element: string, indexed: number, array: string[]) => boolean {
    return minimatch.filter(pattern, options);
}    

//-----------------------------------------------------
// Test Publisher
//-----------------------------------------------------
export class TestPublisher {
    constructor(testRunner) {
        this.testRunner = testRunner;
    }

    public testRunner: string;

    public publish(resultFiles, mergeResults, platform, config, runTitle, publishRunAttachments) {

        if (mergeResults == 'true') {
            _writeLine(loc('LIB_MergeTestResultNotSupported'));
        }

        var properties = <{ [key: string]: string }>{};
        properties['type'] = this.testRunner;

        if (platform) {
            properties['platform'] = platform;
        }

        if (config) {
            properties['config'] = config;
        }

        if (runTitle) {
            properties['runTitle'] = runTitle;
        }

        if (publishRunAttachments) {
            properties['publishRunAttachments'] = publishRunAttachments;
        }

        for (var i = 0; i < resultFiles.length; i++) {
            properties['fileNumber'] = i.toString();
            command('results.publish', properties, resultFiles[i]);
        }
    }
}

//-----------------------------------------------------
// Tools
//-----------------------------------------------------
exports.TaskCommand = tcm.TaskCommand;
exports.commandFromString = tcm.commandFromString;
exports.ToolRunner = trm.ToolRunner;
trm.debug = debug;

<|MERGE_RESOLUTION|>--- conflicted
+++ resolved
@@ -155,11 +155,7 @@
         if (resourceJson && resourceJson.hasOwnProperty('messages')) {
             var locResourceJson = null;
             // load up resource resjson for different culture
-<<<<<<< HEAD
-            var localizedResourceFile = path.join(path.dirname(resourceFile), 'strings', 'resources.resjson', culture, 'resources.resjson');
-            if (exist(localizedResourceFile)) {
-                locResourceJson = loadResJson(localizedResourceFile);
-=======
+
             var localizedResourceFile = path.join(path.dirname(resourceFile), 'Strings', 'resources.resjson');
             var upperCulture = culture.toUpperCase();
             var cultures = [];
@@ -169,13 +165,11 @@
                 if (cultures[i].toUpperCase() == upperCulture) {
                     localizedResourceFile = path.join(localizedResourceFile, cultures[i], 'resources.resjson');
                     if (exist(localizedResourceFile)) {
-                        debug('load loc strings from: ' + localizedResourceFile);
                         locResourceJson = loadResJson(localizedResourceFile);
                     }
 
                     break;
                 }
->>>>>>> dc2cbe11
             }
 
             for (var key in resourceJson.messages) {
